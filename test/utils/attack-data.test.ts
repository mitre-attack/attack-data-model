--- conflicted
+++ resolved
@@ -1,3 +1,4 @@
+import { describe, expect, it } from 'vitest';
 import { describe, expect, it } from 'vitest';
 
 describe('Global Tests', () => {
@@ -44,11 +45,7 @@
         'x-mitre-tactic',
         'x-mitre-asset',
         'x-mitre-analytic',
-<<<<<<< HEAD
         'x-mitre-detection-strategy',
-=======
-        'x-mitre-detection-strategy'
->>>>>>> 4d2daddb
       ];
       
       const presentTypes = Object.keys(globalThis.attackData.objectsByType);
