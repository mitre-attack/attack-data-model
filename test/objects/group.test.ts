import { v4 as uuidv4 } from 'uuid';
import { describe, expect, it } from 'vitest';
<<<<<<< HEAD
import type {
  Description
} from '../../src/schemas/common/index';
=======
import { createSyntheticStixObject } from '../../src/generator';
import type { Description } from '../../src/schemas/common/index';
>>>>>>> 5d478b5b
import { type Group, groupSchema } from '../../src/schemas/sdo/group.schema';
import { createSyntheticStixObject } from '../../src/utils/index';

/**
 * Test suite for validating the Group schema.
 */
describe('GroupSchema', () => {
  const minimalGroup = createSyntheticStixObject('intrusion-set');

  /**
   * Section for valid input tests
   */
  describe('Valid Inputs', () => {
    it('should accept minimal valid object (only required fields)', () => {
      expect(() => groupSchema.parse(minimalGroup)).not.toThrow();
    });

    it('should accept fully populated valid object (required + optional fields)', () => {
      const groupWithOptionalFields: Group = {
        ...minimalGroup,
        description: 'This is a test group.' as Description,
        created_by_ref: `identity--${uuidv4()}`,
        object_marking_refs: [`marking-definition--${uuidv4()}`],
        x_mitre_modified_by_ref: 'identity--c78cb6e5-0c4b-4611-8297-d1b8b55e40b5',
        x_mitre_contributors: ['Contributor 1', 'Contributor 2'],
        x_mitre_deprecated: false,
        revoked: false,
        aliases: ['Test Name'],
      };
      expect(() => groupSchema.parse(groupWithOptionalFields)).not.toThrow();
    });
  });

  /**
   * Section for field-specific tests
   */
  describe('Field-Specific Tests', () => {
    const testField = (
      fieldName: keyof Group,
      invalidValue: any,
      isRequired = true, // Add a flag for required fields
    ) => {
      it(`should reject invalid values for ${fieldName}`, () => {
        const invalidObject = { ...minimalGroup, [fieldName]: invalidValue };
        expect(() => groupSchema.parse(invalidObject)).toThrow();
      });

      if (isRequired) {
        it(`should reject omission of ${fieldName}`, () => {
          const { [fieldName]: omitted, ...objectWithoutField } = minimalGroup;
          expect(() => groupSchema.parse(objectWithoutField)).toThrow();
        });
      } else {
        it(`should accept omission of ${fieldName}`, () => {
          const { [fieldName]: omitted, ...objectWithoutField } = minimalGroup;
          expect(() => groupSchema.parse(objectWithoutField)).not.toThrow();
        });
      }
    };

    describe('type', () => {
      testField('type', 'invalid-type');
    });

    describe('id', () => {
      testField('id', 'invalid-id');
    });

    describe('spec_version', () => {
      testField('spec_version', 'invalid-spec-version');
    });

    describe('x_mitre_attack_spec_version', () => {
      testField('x_mitre_attack_spec_version', 'invalid-version');
    });

    describe('name', () => {
      testField('name', 123);
    });

    describe('x_mitre_version', () => {
      testField('x_mitre_version', 123);
    });

    describe('created', () => {
      testField('created', 123);
    });

    describe('modified', () => {
      testField('modified', 123);
    });

    describe('x_mitre_domains', () => {
      testField('x_mitre_domains', 'invalid-domain');
    });

    describe('external_references', () => {
      testField('external_references', 'not-an-array' as unknown);
    });

    // Optional Fields:
    describe('description', () => {
      testField('description', 123, false); // false indicates it's optional
    });

    describe('x_mitre_contributors', () => {
      testField('x_mitre_contributors', 123, false);
    });

    describe('x_mitre_modified_by_ref', () => {
      testField('x_mitre_modified_by_ref', 123, false);
    });

    describe('aliases', () => {
      testField('aliases', 'not an array', false);
    });

    describe('x_mitre_deprecated', () => {
      testField('x_mitre_deprecated', 'not a boolean', false);
    });

    describe('revoked', () => {
      testField('revoked', 'not a boolean', false);
    });
  });

  /**
   * Section for schema-level tests
   */
  describe('Schema-Level Tests', () => {
    it('should reject unknown properties', () => {
      const groupWithUnknownProp: Group = {
        ...minimalGroup,
        unknownProp: 'unexpected value',
      } as Group;
      expect(() => groupSchema.parse(groupWithUnknownProp)).toThrow();
    });
  });

  /**
   * Section for edge cases and special scenarios
   */
  describe('Edge Cases and Special Scenarios', () => {
    it('should handle case where group name is not the first listed alias', () => {
      const groupWithInvalidAlias = {
        ...minimalGroup,
        aliases: ['Not alias name'],
      } as Group;
      expect(() => groupSchema.parse(groupWithInvalidAlias)).toThrow();
    });
  });
});<|MERGE_RESOLUTION|>--- conflicted
+++ resolved
@@ -1,13 +1,6 @@
 import { v4 as uuidv4 } from 'uuid';
 import { describe, expect, it } from 'vitest';
-<<<<<<< HEAD
-import type {
-  Description
-} from '../../src/schemas/common/index';
-=======
-import { createSyntheticStixObject } from '../../src/generator';
 import type { Description } from '../../src/schemas/common/index';
->>>>>>> 5d478b5b
 import { type Group, groupSchema } from '../../src/schemas/sdo/group.schema';
 import { createSyntheticStixObject } from '../../src/utils/index';
 
