import { beforeEach, describe, expect, it } from 'vitest';
<<<<<<< HEAD
import { createSyntheticStixObject } from '../../src/utils/index';
import {
    xMitreIdentity
} from '../../src/schemas/common/index';
=======
import { createSyntheticStixObject } from '../../src/generator';
import { xMitreIdentity } from '../../src/schemas/common/index';
>>>>>>> 5d478b5b
import { type Technique, techniqueSchema } from '../../src/schemas/sdo/technique.schema';

/**
 * Test suite for validating the Technique schema.
 */
describe('TechniqueSchema', () => {
  const minimalTechnique = createSyntheticStixObject('attack-pattern');

  /**
   * Section for valid input tests
   */
  describe('Valid Inputs', () => {
    it('should accept minimal valid object (only required fields)', () => {
      expect(() => techniqueSchema.parse(minimalTechnique)).not.toThrow();
    });

    it('should accept fully populated valid object (required + optional fields)', () => {
      const objectWithOptionalFields = {
        ...minimalTechnique,
        description: 'Test description',
        x_mitre_detection: 'Test detection',
        x_mitre_platforms: ['Windows', 'macOS'],
        x_mitre_contributors: ['Contributor 1', 'Contributor 2'],
        x_mitre_system_requirements: ['Requirement 1', 'Requirement 2'],
        x_mitre_network_requirements: true,
        x_mitre_modified_by_ref: xMitreIdentity,
      };
      expect(() => techniqueSchema.parse(objectWithOptionalFields)).not.toThrow();
    });
  });

  /**
   * Section for field-specific tests
   */
  describe('Field-Specific Tests', () => {
    const testField = (
      fieldName: keyof Technique,
      invalidValue: any,
      isRequired = true, // Flag indicating whether the field is required
    ) => {
      it(`should reject invalid values for ${fieldName}`, () => {
        const invalidObject = { ...minimalTechnique, [fieldName]: invalidValue };
        expect(() => techniqueSchema.parse(invalidObject)).toThrow();
      });

      if (isRequired) {
        it(`should reject omission of ${fieldName}`, () => {
          const { [fieldName]: omitted, ...objectWithoutField } = minimalTechnique;
          expect(() => techniqueSchema.parse(objectWithoutField)).toThrow();
        });
      } else {
        it(`should accept omission of ${fieldName}`, () => {
          const { [fieldName]: omitted, ...objectWithoutField } = minimalTechnique;
          expect(() => techniqueSchema.parse(objectWithoutField)).not.toThrow();
        });
      }
    };

    // Testing required fields
    describe('id', () => {
      testField('id', 'invalid-id');
    });

    describe('type', () => {
      testField('type', 'invalid-type');
    });

    describe('x_mitre_is_subtechnique', () => {
      testField('x_mitre_is_subtechnique', 123);
    });

    describe('x_mitre_domains', () => {
      testField('x_mitre_domains', 'invalid-domains');
    });

    // Testing optional fields
    describe('description', () => {
      testField('description', 123, false);
    });

    describe('kill_chain_phases', () => {
      testField('kill_chain_phases', [{ invalid: 'object' }], false);
    });

    describe('x_mitre_platforms', () => {
      testField('x_mitre_platforms', 123, false);
    });

    describe('x_mitre_detection', () => {
      testField('x_mitre_detection', 123, false);
    });

    describe('x_mitre_permissions_required', () => {
      testField('x_mitre_permissions_required', ['Invalid Permission'], false);
    });

    describe('x_mitre_remote_support', () => {
      testField('x_mitre_remote_support', 'not a boolean', false);
    });

    describe('x_mitre_system_requirements', () => {
      testField('x_mitre_system_requirements', 'not an array', false);
    });

    describe('x_mitre_impact_type', () => {
      testField('x_mitre_impact_type', ['Invalid Impact'], false);
    });

    describe('x_mitre_effective_permissions', () => {
      testField('x_mitre_effective_permissions', ['Invalid Permission'], false);
    });

    describe('x_mitre_network_requirements', () => {
      testField('x_mitre_network_requirements', 'not a boolean', false);
    });

    describe('x_mitre_modified_by_ref', () => {
      testField('x_mitre_modified_by_ref', 'invalid-id', false);
    });
  });

  /**
   * Section for schema-level tests
   */
  describe('Schema-Level Tests', () => {
    it('should reject unknown properties', () => {
      const objectWithUnknownProp = {
        ...minimalTechnique,
        unknownProp: 'unexpected value',
      };
      expect(() => techniqueSchema.parse(objectWithUnknownProp)).toThrow();
    });
  });

  /**
   * Section for schema refinements
   */
  describe('Schema Refinements', () => {
    let enterpriseTechnique: Technique;

    beforeEach(() => {
      enterpriseTechnique = {
        ...minimalTechnique,
        x_mitre_domains: ['enterprise-attack'],
        external_references: [
          {
            source_name: 'mitre-attack',
            external_id: 'T1234',
          },
        ],
        kill_chain_phases: [{ kill_chain_name: 'mitre-attack', phase_name: 'execution' }],
      };
    });

    describe('External References Validation', () => {
      it('should reject when ATT&CK ID is missing', () => {
        const invalidTechnique = {
          ...enterpriseTechnique,
          external_references: [{ source_name: 'mitre-attack' }],
        };
        expect(() => techniqueSchema.parse(invalidTechnique)).toThrow(/ATT&CK ID must be defined/);
      });

      it('should reject invalid ATT&CK ID format for non-subtechnique', () => {
        const invalidTechnique = {
          ...enterpriseTechnique,
          external_references: [{ source_name: 'mitre-attack', external_id: 'T123' }],
        };
        expect(() => techniqueSchema.parse(invalidTechnique)).toThrow(
          /must match the ATT&CK ID format T####/,
        );
      });

      it('should reject invalid ATT&CK ID format for subtechnique', () => {
        const invalidTechnique = {
          ...enterpriseTechnique,
          x_mitre_is_subtechnique: true,
          external_references: [{ source_name: 'mitre-attack', external_id: 'T1234' }],
        };
        expect(() => techniqueSchema.parse(invalidTechnique)).toThrow(
          /must match the ATT&CK ID format T####.###/,
        );
      });
    });
  });
});<|MERGE_RESOLUTION|>--- conflicted
+++ resolved
@@ -1,13 +1,6 @@
 import { beforeEach, describe, expect, it } from 'vitest';
-<<<<<<< HEAD
-import { createSyntheticStixObject } from '../../src/utils/index';
-import {
-    xMitreIdentity
-} from '../../src/schemas/common/index';
-=======
 import { createSyntheticStixObject } from '../../src/generator';
 import { xMitreIdentity } from '../../src/schemas/common/index';
->>>>>>> 5d478b5b
 import { type Technique, techniqueSchema } from '../../src/schemas/sdo/technique.schema';
 
 /**
