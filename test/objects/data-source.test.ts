--- conflicted
+++ resolved
@@ -1,12 +1,5 @@
 import { describe, expect, it } from 'vitest';
-<<<<<<< HEAD
-import {
-  type ExternalReferences
-} from '../../src/schemas/common/index';
-=======
-import { createSyntheticStixObject } from '../../src/generator';
 import { type ExternalReferences } from '../../src/schemas/common/index';
->>>>>>> 5d478b5b
 import { type DataSource, dataSourceSchema } from '../../src/schemas/sdo/data-source.schema';
 import { createSyntheticStixObject } from '../../src/utils/index';
 
