--- conflicted
+++ resolved
@@ -1,19 +1,11 @@
 import { v4 as uuidv4 } from 'uuid';
 import { describe, expect, it } from 'vitest';
-<<<<<<< HEAD
-import {
-  type ExternalReferences
-} from '../../src/schemas/common/index';
-import { type DetectionStrategy, detectionStrategySchema } from '../../src/schemas/sdo/detection-strategy.schema';
-import { createSyntheticStixObject } from '../../src/utils/index';
-=======
 import { createSyntheticStixObject } from '../../src/generator';
 import { type ExternalReferences } from '../../src/schemas/common/index';
 import {
   type DetectionStrategy,
   detectionStrategySchema,
 } from '../../src/schemas/sdo/detection-strategy.schema';
->>>>>>> 5d478b5b
 
 describe('detectionStrategySchema', () => {
   const minimalDetectionStrategy = createSyntheticStixObject('x-mitre-detection-strategy');
