--- conflicted
+++ resolved
@@ -8,11 +8,7 @@
   type StixIdentifier,
   type StixModifiedTimestamp,
   type StixSpecVersion,
-<<<<<<< HEAD
-  type StixType
-=======
   type StixType,
->>>>>>> 5d478b5b
 } from '../../src/schemas/common/index';
 import {
   invalidRelationships,
@@ -20,11 +16,7 @@
   type Relationship,
   relationshipSchema,
   type RelationshipType,
-<<<<<<< HEAD
-  validRelationshipObjectTypes
-=======
   validRelationshipObjectTypes,
->>>>>>> 5d478b5b
 } from '../../src/schemas/sro/relationship.schema';
 import { createSyntheticStixObject } from '../../src/utils/index';
 import { logger } from '../utils/logger';
