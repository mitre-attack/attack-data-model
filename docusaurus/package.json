{
  "name": "docusaurus",
  "version": "0.0.0",
  "private": true,
  "scripts": {
    "docusaurus": "docusaurus",
    "start": "docusaurus start",
    "build": "docusaurus build",
    "deploy": "docusaurus deploy",
    "clear": "docusaurus clear",
    "serve": "docusaurus serve"
  },
  "dependencies": {
    "@docusaurus/core": "^3.9.2",
    "@docusaurus/preset-classic": "^3.9.2",
<<<<<<< HEAD
    "@mdx-js/react": "^3.1.0",
=======
    "@mdx-js/react": "^3.1.1",
>>>>>>> 9d62a2b8
    "clsx": "^2.1.1",
    "fs-extra": "^11.3.2",
    "globby": "^15.0.0",
    "lucide": "^0.545.0",
    "lucide-react": "^0.545.0",
    "prism-react-renderer": "^2.4.1",
<<<<<<< HEAD
    "react": "^19.1.0",
    "react-dom": "^19.1.0",
    "tsx": "^4.20.6"
=======
    "react": "^19.2.1",
    "react-dom": "^19.2.1"
>>>>>>> 9d62a2b8
  },
  "devDependencies": {
    "@docusaurus/module-type-aliases": "^3.9.2",
    "@docusaurus/tsconfig": "^3.9.2",
    "@docusaurus/types": "^3.9.2",
<<<<<<< HEAD
    "@types/fs-extra": "^11.0.4",
=======
>>>>>>> 9d62a2b8
    "eslint-mdx": "^3.6.2",
    "eslint-plugin-mdx": "^3.6.2",
    "typescript": "^5.9.3"
  },
  "browserslist": {
    "production": [
      ">0.5%",
      "not dead",
      "not op_mini all"
    ],
    "development": [
      "last 3 chrome version",
      "last 3 firefox version",
      "last 5 safari version"
    ]
  },
  "engines": {
    "node": ">=18.0"
  }
}<|MERGE_RESOLUTION|>--- conflicted
+++ resolved
@@ -13,34 +13,22 @@
   "dependencies": {
     "@docusaurus/core": "^3.9.2",
     "@docusaurus/preset-classic": "^3.9.2",
-<<<<<<< HEAD
-    "@mdx-js/react": "^3.1.0",
-=======
     "@mdx-js/react": "^3.1.1",
->>>>>>> 9d62a2b8
     "clsx": "^2.1.1",
     "fs-extra": "^11.3.2",
     "globby": "^15.0.0",
     "lucide": "^0.545.0",
     "lucide-react": "^0.545.0",
     "prism-react-renderer": "^2.4.1",
-<<<<<<< HEAD
-    "react": "^19.1.0",
-    "react-dom": "^19.1.0",
+    "react": "^19.2.1",
+    "react-dom": "^19.2.1",
     "tsx": "^4.20.6"
-=======
-    "react": "^19.2.1",
-    "react-dom": "^19.2.1"
->>>>>>> 9d62a2b8
   },
   "devDependencies": {
     "@docusaurus/module-type-aliases": "^3.9.2",
     "@docusaurus/tsconfig": "^3.9.2",
     "@docusaurus/types": "^3.9.2",
-<<<<<<< HEAD
     "@types/fs-extra": "^11.0.4",
-=======
->>>>>>> 9d62a2b8
     "eslint-mdx": "^3.6.2",
     "eslint-plugin-mdx": "^3.6.2",
     "typescript": "^5.9.3"
