--- conflicted
+++ resolved
@@ -2,14 +2,8 @@
 import { v4 as uuidv4 } from 'uuid';
 
 import {
-<<<<<<< HEAD
-  extensibleStixBundleSchema,
-  type AttackObject,
-  type AttackObjects,
-=======
   stixBundleSchema,
   type AttackObject,
->>>>>>> 5d478b5b
   type StixBundle,
 } from './schemas/sdo/stix-bundle.schema.js';
 
@@ -23,10 +17,6 @@
   detectionStrategySchema,
   groupSchema,
   identitySchema,
-<<<<<<< HEAD
-  logSourceSchema,
-=======
->>>>>>> 5d478b5b
   malwareSchema,
   markingDefinitionSchema,
   matrixSchema,
