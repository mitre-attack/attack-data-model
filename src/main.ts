import axios from 'axios';
import { v4 as uuidv4 } from 'uuid';

import {
<<<<<<< HEAD
  stixBundleSchema,
  type AttackObject,
=======
  extensibleStixBundleSchema,
  type AttackObject,
  type AttackObjects,
>>>>>>> 050c4378
  type StixBundle,
} from './schemas/sdo/stix-bundle.schema.js';

import {
  analyticSchema,
  assetSchema,
  campaignSchema,
  collectionSchema,
  dataComponentSchema,
  dataSourceSchema,
  detectionStrategySchema,
  groupSchema,
  identitySchema,
  logSourceSchema,
  malwareSchema,
  markingDefinitionSchema,
  matrixSchema,
  mitigationSchema,
  relationshipSchema,
  tacticSchema,
  techniqueSchema,
  toolSchema,
} from './schemas/index.js';

import {
  DataSourceRegistration,
  type ParsingMode,
} from './data-sources/data-source-registration.js';

import { AttackDataModel } from './classes/attack-data-model.js';

const readFile = async (path: string): Promise<string> => {
  if (typeof window !== 'undefined') {
    // Browser environment - treat path as URL
    const response = await fetch(path);
    if (!response.ok) {
      throw new Error(`HTTP error! status: ${response.status}`);
    }
    return response.text();
  } else {
    // Node.js environment
    const fs = await import('fs');
    const { promisify } = await import('util');
    const nodeReadFile = promisify(fs.readFile);
    return nodeReadFile(path, 'utf8');
  }
};

let GITHUB_BASE_URL = '';
if (typeof window == 'undefined') {
  // Node.js environment - check environment variables
  GITHUB_BASE_URL =
    process.env.GITHUB_BASE_URL ||
    'https://raw.githubusercontent.com/mitre-attack/attack-stix-data/master';
}

interface DataSourceMap {
  [key: string]: {
    id: string;
    model: AttackDataModel;
  };
}

// Data structure to track registered data sources
const dataSources: DataSourceMap = {};

/**
 * Registers a new data source by fetching and caching ATT&CK data based on the provided options.
 * Generates a unique ID for each registered data source.
 *
 * @param registration - A DataSourceRegistration object containing the source, domain, version, etc.
 * @returns The unique ID of the registered data source.
 */
export async function registerDataSource(registration: DataSourceRegistration): Promise<string> {
  const { source, parsingMode = 'strict' } = registration.options;

  let rawData: StixBundle;
  const uniqueId = uuidv4(); // Generate a unique ID for the data source

  switch (source) {
    case 'attack': {
      const { domain, version } = registration.options;
      rawData = await fetchAttackDataFromGitHub(domain, version);
      break;
    }
    case 'file': {
      const { path } = registration.options;
      rawData = await fetchDataFromFile(path);
      break;
    }
    case 'url':
    case 'taxii': {
      const { url } = registration.options;
      rawData = await fetchDataFromUrl(url);
      break;
    }
    default:
      throw new Error(`Unsupported source type: ${source}`);
  }

  console.log('Retrieved data');

  const parsedAttackObjects = parseStixBundle(rawData, parsingMode);
  console.log('Parsed data.');
  console.log(parsedAttackObjects.length);

  const model = new AttackDataModel(uniqueId, parsedAttackObjects);
  console.log('Initialized data model.');

  // Store the model and its unique ID in the dataSources map
  dataSources[uniqueId] = { id: uniqueId, model };

  return uniqueId; // Return the unique identifier of the data source
}

/**
 * Fetches ATT&CK data from the MITRE ATT&CK GitHub repository based on the domain and version.
 *
 * @param domain - The ATT&CK domain (e.g., 'enterprise-attack').
 * @param version - The ATT&CK version (e.g., '15.1').
 * @returns A Promise that resolves to a StixBundle.
 */
async function fetchAttackDataFromGitHub(domain: string, version?: string): Promise<StixBundle> {
  let url = `${GITHUB_BASE_URL}/${domain}/`;
  const normalizedVersion = version ? version.replace(/^v/, '') : version; // Remove leading 'v' if present
  url += normalizedVersion ? `${domain}-${normalizedVersion}.json` : `${domain}.json`;

  try {
    const response = await axios.get<StixBundle>(url, {
      headers: {
        'Content-Type': 'application/json',
      },
      timeout: 10000, // 10-second timeout
    });
    return response.data;
  } catch (error) {
    if (axios.isAxiosError(error)) {
      throw new Error(`Failed to fetch data from ${url}: ${error.message}`);
    } else {
      throw new Error(`Unexpected error: ${error}`);
    }
  }
}

/**
 * Fetches data from a URL and returns it as a StixBundle.
 *
 * @param url - The URL to fetch data from.
 * @returns A Promise that resolves to a StixBundle.
 */
async function fetchDataFromUrl(url: string): Promise<StixBundle> {
  try {
    const response = await axios.get<StixBundle>(url, {
      headers: {
        'Content-Type': 'application/json',
      },
      timeout: 10000, // Set a timeout of 10 seconds
    });
    return response.data;
  } catch (error) {
    if (axios.isAxiosError(error)) {
      throw new Error(`Failed to fetch data from ${url}: ${error.message}`);
    } else {
      throw new Error(`Unexpected error: ${error}`);
    }
  }
}

/**
 * Fetches data from a file on the local filesystem and returns it as a StixBundle.
 *
 * @param filePath - The path to the file to read.
 * @returns A Promise that resolves to a StixBundle.
 */
async function fetchDataFromFile(filePath: string): Promise<StixBundle> {
  try {
    const data = await readFile(filePath);
    return JSON.parse(data) as StixBundle;
  } catch (error: unknown) {
    if (error instanceof Error) {
      throw new Error(`Failed to read or parse file at ${filePath}: ${error.message}`);
    } else {
      throw new Error(`Failed to read or parse file at ${filePath}: ${String(error)}`);
    }
  }
}

/**
 * Parses raw STIX bundles and validates the objects.
 *
 * @param rawData - The raw StixBundle to parse.
 * @returns The list of parsed STIX objects.
 */
function parseStixBundle(rawData: StixBundle, parsingMode: ParsingMode): AttackObject[] {
  const errors: string[] = [];
  const validObjects: AttackObject[] = [];

  // Validate the bundle's top-level properties
  const baseBundleValidationResults = stixBundleSchema
    .pick({
      id: true,
      type: true,
    })
    .loose() // <--- required to let `objects` pass-through without validation (otherwise it gets dropped and the ADM loads an empty list)
    .safeParse(rawData);

  if (!baseBundleValidationResults.success) {
    baseBundleValidationResults.error.issues.forEach((issue) => {
      errors.push(`Error: Path - ${issue.path.join('.')}, Message - ${issue.message}`);
    });

    if (parsingMode === 'strict') {
      throw new Error(`Bundle validation failed:\n${errors.join('\n')}`);
    } else {
      console.warn(`Bundle validation errors:\n${errors.join('\n')}`);
    }
    return []; // Return empty array if bundle itself is invalid
  }

  // Now process each object individually
  const objects = rawData.objects as AttackObject[];
  for (let index = 0; index < objects.length; index++) {
    const obj = objects[index] as AttackObject;
    let objParseResult;

    switch (obj.type) {
      case 'x-mitre-asset':
        objParseResult = assetSchema.safeParse(obj);
        break;
      case 'campaign':
        objParseResult = campaignSchema.safeParse(obj);
        break;
      case 'x-mitre-collection':
        objParseResult = collectionSchema.safeParse(obj);
        break;
      case 'x-mitre-data-component':
        objParseResult = dataComponentSchema.safeParse(obj);
        break;
      case 'x-mitre-data-source':
        objParseResult = dataSourceSchema.safeParse(obj);
        break;
      case 'intrusion-set':
        objParseResult = groupSchema.safeParse(obj);
        break;
      case 'identity':
        objParseResult = identitySchema.safeParse(obj);
        break;
      case 'malware':
        objParseResult = malwareSchema.safeParse(obj);
        break;
      case 'x-mitre-matrix':
        objParseResult = matrixSchema.safeParse(obj);
        break;
      case 'course-of-action':
        objParseResult = mitigationSchema.safeParse(obj);
        break;
      case 'x-mitre-tactic':
        objParseResult = tacticSchema.safeParse(obj);
        break;
      case 'attack-pattern':
        objParseResult = techniqueSchema.safeParse(obj);
        break;
      case 'tool':
        objParseResult = toolSchema.safeParse(obj);
        break;
      case 'marking-definition':
        objParseResult = markingDefinitionSchema.safeParse(obj);
        break;
      case 'relationship':
        objParseResult = relationshipSchema.safeParse(obj);
        break;
      case 'x-mitre-log-source':
        objParseResult = logSourceSchema.safeParse(obj);
        break;
      case 'x-mitre-detection-strategy':
        objParseResult = detectionStrategySchema.safeParse(obj);
        break;
      case 'x-mitre-analytic':
        objParseResult = analyticSchema.safeParse(obj);
        break;
      default:
        errors.push(`Unknown object type at index ${index}: ${obj.type}`);
        objParseResult = null;
        break;
    }

    if (objParseResult && objParseResult.success) {
      validObjects.push(objParseResult.data);
    } else {
      if (objParseResult && objParseResult.error) {
        objParseResult.error.issues.forEach((issue) => {
          errors.push(
            `Error: Path - objects.${index}.${issue.path.join('.')}, Message - ${issue.message}`,
          );
        });
      } else {
        errors.push(`Failed to parse object at index ${index}`);
      }

      if (parsingMode === 'relaxed') {
        // Include the original object even if it failed validation
        validObjects.push(obj);
      }
    }
  }

  if (errors.length > 0) {
    if (parsingMode === 'strict') {
      throw new Error(`Validation errors:\n${errors.join('\n')}`);
    } else {
      console.warn(`Validation errors:\n${errors.join('\n')}`);
    }
  }

  return validObjects;
}

/**
 * Returns the data model of the registered data source, given the data source's unique ID.
 *
 * @param id - The unique ID of the data model to retrieve.
 * @returns The corresponding AttackDataModel instance.
 */
export function loadDataModel(id: string): AttackDataModel {
  const dataSource = dataSources[id];
  if (!dataSource) {
    throw new Error(`Data source with ID ${id} not found.`);
  }
  return dataSource.model;
}<|MERGE_RESOLUTION|>--- conflicted
+++ resolved
@@ -2,14 +2,8 @@
 import { v4 as uuidv4 } from 'uuid';
 
 import {
-<<<<<<< HEAD
   stixBundleSchema,
   type AttackObject,
-=======
-  extensibleStixBundleSchema,
-  type AttackObject,
-  type AttackObjects,
->>>>>>> 050c4378
   type StixBundle,
 } from './schemas/sdo/stix-bundle.schema.js';
 
