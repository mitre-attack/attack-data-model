--- conflicted
+++ resolved
@@ -29,8 +29,6 @@
 } from './data-sources/data-source-registration.js';
 import { AttackDataModel } from './classes/attack-data-model.js';
 
-<<<<<<< HEAD
-=======
 const readFile = async (path: string): Promise<string> => {
   if (typeof window !== 'undefined') {
     // Browser environment - treat path as URL
@@ -48,7 +46,6 @@
   }
 };
 
->>>>>>> 03d75aef
 const GITHUB_BASE_URL = 'https://raw.githubusercontent.com/mitre-attack/attack-stix-data/master';
 
 interface DataSourceMap {
