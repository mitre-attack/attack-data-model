<<<<<<< HEAD
import { z } from 'zod/v4';
import {
  attackBaseObjectSchema,
  descriptionSchema,
  xMitrePlatformsSchema,
  attackDomainSchema,
=======
import { z } from 'zod';
import {
  attackBaseDomainObjectSchema,
  descriptionSchema,
  xMitrePlatformsSchema,
>>>>>>> 03d75aef
  createStixIdValidator,
  createStixTypeValidator,
  xMitreModifiedByRefSchema,
  xMitreDomainsSchema,
  xMitreContributorsSchema,
  killChainPhaseSchema,
  createAttackExternalReferencesSchema,
} from '../common/index.js';
<<<<<<< HEAD
=======
import {
  createAttackIdInExternalReferencesRefinement,
  createEnterpriseOnlyPropertiesRefinement,
  createMobileOnlyPropertiesRefinement,
} from '@/refinements/index.js';
>>>>>>> 03d75aef

/////////////////////////////////////
//
// MITRE Network Requirements (x_mitre_network_requirements)
//
/////////////////////////////////////

const xMitreNetworkRequirementsSchema = z.boolean().describe(''); // TODO enter a description

export type XMitreNetworkRequirements = z.infer<typeof xMitreNetworkRequirementsSchema>;

/////////////////////////////////////
//
// MITRE Effective Permissions (x_mitre_effective_permissions)
//
/////////////////////////////////////

const supportedMitreEffectivePermissions = ['Administrator', 'SYSTEM', 'User', 'root'] as const;

export const xMitreEffectivePermissionsSchema = z
  .array(
    z.enum(supportedMitreEffectivePermissions, {
      error: () =>
        `Effective permission must be one of: ${supportedMitreEffectivePermissions.join(', ')}`,
    }),
    {
      error: (issue) =>
        issue.code === 'invalid_type'
          ? 'x_mitre_effective_permissions must be an array of strings'
          : 'Invalid effective permissions array',
    },
  )
  .nonempty('At least one effective permission is required')
  .refine((items) => new Set(items).size === items.length, {
    message: 'Effective permissions must be unique (no duplicates allowed)',
  })
  .meta({
    description: 'The level of permissions the adversary will attain by performing the technique',
  });

export type XMitreEffectivePermissions = z.infer<typeof xMitreEffectivePermissionsSchema>;

/////////////////////////////////////
//
// MITRE Impact type (x_mitre_impact_type)
//
/////////////////////////////////////

const supportedMitreImpactTypes = ['Availability', 'Integrity'] as const;

const xMitreImpactTypeSchema = z
  .array(
    z.enum(supportedMitreImpactTypes, {
      error: () => `Impact type must be one of: ${supportedMitreImpactTypes.join(', ')}`,
    }),
    {
      error: (issue) =>
        issue.code === 'invalid_type'
          ? 'x_mitre_impact_type must be an array of strings'
          : 'Invalid impact type array',
    },
  )
  .meta({
    description: 'Denotes if the technique can be used for integrity or availability attacks',
  });

export type XMitreImpactType = z.infer<typeof xMitreImpactTypeSchema>;

/////////////////////////////////////
//
// MITRE System Requirements (x_mitre_system_requirements)
//
/////////////////////////////////////

export const xMitreSystemRequirementsSchema = z
  .array(z.string(), {
    error: (issue) =>
      issue.code === 'invalid_type'
        ? 'x_mitre_system_requirements must be an array of strings'
        : 'Invalid system requirements array',
  })
  .meta({
    description:
      'Additional information on requirements the adversary needs to meet or about the state of the system (software, patch level, etc.) that may be required for the technique to work',
  });

export type XMitreSystemRequirements = z.infer<typeof xMitreSystemRequirementsSchema>;

/////////////////////////////////////
//
// MITRE Remote Support (x_mitre_remote_support)
//
/////////////////////////////////////

export const xMitreRemoteSupportSchema = z.boolean().meta({
  description: 'If true, the technique can be used to execute something on a remote system.',
});

export type XMitreRemoteSupport = z.infer<typeof xMitreRemoteSupportSchema>;

/////////////////////////////////////
//
// MITRE Permissions Required (x_mitre_permissions_required)
//
/////////////////////////////////////

const supportedMitrePermissionsRequired = [
  'Remote Desktop Users',
  'SYSTEM',
  'Administrator',
  'root',
  'User',
] as const;

export const xMitrePermissionsRequiredSchema = z
  .array(
    z.enum(supportedMitrePermissionsRequired, {
      error: () =>
        'x_mitre_permissions_required may only contain values from the following list: ' +
        supportedMitrePermissionsRequired.join(', '),
    }),
    {
      error: (issue) =>
        issue.code === 'invalid_type'
          ? 'x_mitre_permissions_required must be an array of strings'
          : 'Invalid x_mitre_permissions_required array',
    },
  )
  .nonempty('At least one x_mitre_permissions_required value is required')
  .meta({
    description:
      'The lowest level of permissions the adversary is required to be operating within to perform the technique on a system.',
  });

export type XMitrePermissionsRequired = z.infer<typeof xMitrePermissionsRequiredSchema>;

/////////////////////////////////////
//
// MITRE Log Sources (x_mitre_log_sources)
//
/////////////////////////////////////

// a singular log source
type LogSourceString = `${string}: ${string}`;

export const xMitreLogSourceSchema = z
  .custom<LogSourceString>(
    (value): value is LogSourceString => {
      if (typeof value !== 'string') return false;
      const parts = value.split(':');
      return parts.length === 2 && parts[0].trim() !== '' && parts[1].trim() !== '';
    },
    {
      message: "Each entry must conform to the pattern '<Log Source Name>: <Data Component Name>'",
    },
  )
  .meta({
    description: "A single log source in the format 'Log Source Name: Data Component Name'",
  });

// list of log sources
export const xMitreLogSourcesSchema = z
  .array(xMitreLogSourceSchema, {
    error: (issue) =>
      issue.code === 'invalid_type'
        ? 'x_mitre_log_sources must be an array of strings'
        : 'Invalid log sources array',
  })
  .meta({
    description:
      'Sources of information that may be used to identify the action or result of the action being performed',
  });

export type XMitreLogSource = z.infer<typeof xMitreLogSourceSchema>;
export type XMitreLogSources = z.infer<typeof xMitreLogSourcesSchema>;

/////////////////////////////////////
//
// MITRE Is Subtechnique (x_mitre_is_subtechnique)
//
/////////////////////////////////////

export const xMitreIsSubtechniqueSchema = z
  .boolean({
    error: 'x_mitre_is_subtechnique must be a boolean',
  })
  .meta({
    description: 'If true, this attack-pattern is a sub-technique',
  });

export type XMitreIsSubtechnique = z.infer<typeof xMitreIsSubtechniqueSchema>;

/////////////////////////////////////
//
// MITRE Tactic Type (x_mitre_tactic_type)
//
/////////////////////////////////////

const supportedMitreTacticTypes = [
  'Post-Adversary Device Access',
  'Pre-Adversary Device Access', // TODO only used with PRE-ATT&CK
  'Without Adversary Device Access',
] as const;

export const xMitreTacticTypeSchema = z
  .array(
    z.enum(supportedMitreTacticTypes, {
      error: () => `Tactic type must be one of: ${supportedMitreTacticTypes.join(', ')}`,
    }),
    {
      error: (issue) =>
        issue.code === 'invalid_type'
          ? 'x_mitre_tactic_type must be an array of strings'
          : 'Invalid tactic type array',
    },
  )
  .meta({
    description:
      '"Post-Adversary Device Access", "Pre-Adversary Device Access", or "Without Adversary Device Access"',
  });

export type XMitreTacticType = z.infer<typeof xMitreTacticTypeSchema>;

/////////////////////////////////////
//
// MITRE Defense Bypassed (x_mitre_defense_bypassed)
//
/////////////////////////////////////

const supportedMitreDefenseBypasses = [
  'Signature-based detection',
  'Multi-Factor Authentication',
  'Network Intrusion Detection System',
  'Application Control',
  'Host forensic analysis',
  'Exploit Prevention',
  'Signature-based Detection',
  'Data Execution Prevention',
  'Heuristic Detection',
  'File system access controls',
  'File Monitoring',
  'Digital Certificate Validation',
  'Logon Credentials',
  'Firewall',
  'Host Forensic Analysis',
  'Static File Analysis',
  'Heuristic detection',
  'Notarization',
  'System access controls',
  'Binary Analysis',
  'Web Content Filters',
  'Network intrusion detection system',
  'Host intrusion prevention systems',
  'Application control',
  'Defensive network service scanning',
  'User Mode Signature Validation',
  'Encryption',
  'Log Analysis',
  'Autoruns Analysis',
  'Anti Virus',
  'Gatekeeper',
  'Anti-virus',
  'Log analysis',
  'Process whitelisting',
  'Host Intrusion Prevention Systems',
  'Windows User Account Control',
  'System Access Controls',
  'Application whitelisting',
  'Whitelisting by file name or path',
  'File monitoring',
] as const;

export const xMitreDefenseBypassesSchema = z
  .array(z.enum(supportedMitreDefenseBypasses))
  .min(1)
  .refine((items) => new Set(items).size === items.length, {
    message: 'Mitre defense bypasses must be unique (no duplicates allowed).',
  })
  .meta({
    description: 'List of defensive tools, methodologies, or processes the technique can bypass.',
  });

export type XMitreDefenseBypasses = z.infer<typeof xMitreDefenseBypassesSchema>;

/////////////////////////////////////
//
// MITRE Detection (x_mitre_detection)
//
/////////////////////////////////////

export const xMitreDetectionSchema = z
  .string({
    error: 'x_mitre_detection must be a string.',
  })
  .meta({
    description: 'Strategies for identifying if a technique has been used by an adversary.',
  });

export type XMitreDetection = z.infer<typeof xMitreDetectionSchema>;

/////////////////////////////////////
//
// MITRE Technique
//
/////////////////////////////////////

export const extensibleTechniqueSchema = attackBaseDomainObjectSchema
  .extend({
    id: createStixIdValidator('attack-pattern'),
<<<<<<< HEAD

    type: createStixTypeValidator('attack-pattern'),
=======

    type: createStixTypeValidator('attack-pattern'),

    // Optional in STIX but required in ATT&CK
    external_references: createAttackExternalReferencesSchema('attack-pattern'),
>>>>>>> 03d75aef

    kill_chain_phases: z.array(killChainPhaseSchema).optional(),

    description: descriptionSchema.optional(),

    x_mitre_platforms: xMitrePlatformsSchema.optional(),

    x_mitre_detection: xMitreDetectionSchema.optional(),

    x_mitre_is_subtechnique: xMitreIsSubtechniqueSchema,

    x_mitre_log_sources: xMitreLogSourcesSchema.optional(),

    x_mitre_defense_bypassed: xMitreDefenseBypassesSchema.optional(),

    x_mitre_contributors: xMitreContributorsSchema.optional(),

    x_mitre_permissions_required: xMitrePermissionsRequiredSchema.optional(),

    x_mitre_remote_support: xMitreRemoteSupportSchema.optional(),

    x_mitre_system_requirements: xMitreSystemRequirementsSchema.optional(),

    x_mitre_impact_type: xMitreImpactTypeSchema.optional(),

    x_mitre_effective_permissions: xMitreEffectivePermissionsSchema.optional(),

    x_mitre_network_requirements: xMitreNetworkRequirementsSchema.optional(),

    x_mitre_tactic_type: xMitreTacticTypeSchema.optional(),

    x_mitre_domains: xMitreDomainsSchema,

    x_mitre_modified_by_ref: xMitreModifiedByRefSchema.optional(),
  })
<<<<<<< HEAD
  .required({
    external_references: true, // Optional in STIX but required in ATT&CK
  })
  .check((ctx) => {
    // Destructure relevant properties from the schema
    const {
      external_references,
      kill_chain_phases,
      x_mitre_domains,
      x_mitre_permissions_required,
      x_mitre_effective_permissions,
      x_mitre_system_requirements,
      x_mitre_defense_bypassed,
      x_mitre_remote_support,
      x_mitre_impact_type,
      x_mitre_is_subtechnique,
      x_mitre_tactic_type,
      x_mitre_log_sources,
    } = ctx.value;

    // Helper variables for domain checks
    const inEnterpriseDomain = x_mitre_domains.includes(
      attackDomainSchema.enum['enterprise-attack'],
    );
    const inMobileDomain = x_mitre_domains.includes(attackDomainSchema.enum['mobile-attack']);

    //==============================================================================
    // Validate external references
    //==============================================================================

    // Verify that first external reference is an ATT&CK ID
    const attackIdEntry = external_references[0];
    if (!attackIdEntry.external_id) {
      ctx.issues.push({
        code: 'custom',
        message: 'ATT&CK ID must be defined in the first external_references entry.',
        path: ['external_references', 0, 'external_id'],
        input: external_references[0],
      });
    } else {
      // Check if the ATT&CK ID format is correct based on whether it's a sub-technique
      const idRegex = x_mitre_is_subtechnique ? /^T\d{4}\.\d{3}$/ : /^T\d{4}$/;
      if (!idRegex.test(attackIdEntry.external_id)) {
        ctx.issues.push({
          code: 'custom',
          message: `The first external_reference must match the ATT&CK ID format ${x_mitre_is_subtechnique ? 'T####.###' : 'T####'}.`,
          path: ['external_references', 0, 'external_id'],
          input: external_references[0],
        });
      }
    }

    //==============================================================================
    // Validate Enterprise-only properties
    //==============================================================================

    // Extract tactics from kill_chain_phases
    const tactics = kill_chain_phases?.map((tactic) => tactic.phase_name) || [];

    /**
     * Validates that the specified property is only valid if the
     * technique is associated with the specified tactic and belongs to the enterprise
     * domain.
     *
     * @param fieldName The property key that will be evaluated
     * @param value The property value that will be evaluated
     * @param requiredTactic The name of the tactic required for the property to be valid
     */
    function validateEnterpriseOnlyField(
      fieldName: string,
      value: boolean | string[] | undefined,
      requiredTactic: string | null = null,
    ) {
      if (value !== undefined) {
        if (!inEnterpriseDomain) {
          ctx.issues.push({
            code: 'custom',
            message: `${fieldName} is only supported in the 'enterprise-attack' domain.`,
            path: [fieldName],
            input: value,
          });
        } else if (
          requiredTactic &&
          kill_chain_phases !== undefined &&
          !tactics.includes(requiredTactic)
        ) {
          ctx.issues.push({
            code: 'custom',
            message: `${fieldName} is only supported in the ${requiredTactic} tactic.`,
            path: [fieldName],
            input: value,
          });
        }
      }
    }

    // Validate enterprise-only fields
    validateEnterpriseOnlyField('x_mitre_system_requirements', x_mitre_system_requirements);
    validateEnterpriseOnlyField(
      'x_mitre_permissions_required',
      x_mitre_permissions_required,
      'privilege-escalation',
    );
    validateEnterpriseOnlyField(
      'x_mitre_effective_permissions',
      x_mitre_effective_permissions,
      'privilege-escalation',
    );
    validateEnterpriseOnlyField(
      'x_mitre_defense_bypassed',
      x_mitre_defense_bypassed,
      'defense-evasion',
    );
    validateEnterpriseOnlyField('x_mitre_remote_support', x_mitre_remote_support, 'execution');
    validateEnterpriseOnlyField('x_mitre_impact_type', x_mitre_impact_type, 'impact');

    //==============================================================================
    // Validate Mobile-only properties
    //==============================================================================

    if (x_mitre_tactic_type?.length && !inMobileDomain) {
      ctx.issues.push({
        code: 'custom',
        message: "x_mitre_tactic_type is only supported in the 'mobile-attack' domain.",
        path: ['x_mitre_tactic_type'],
        input: {
          id: ctx.value.id,
          x_mitre_domains: ctx.value.x_mitre_domains,
          x_mitre_tactic_type: x_mitre_tactic_type,
        },
      });
    }

    if (x_mitre_log_sources && inMobileDomain) {
      ctx.issues.push({
        code: 'custom',
        message: "x_mitre_log_sources is not supported in the 'mobile-attack' domain.",
        path: ['x_mitre_log_sources'],
        input: {
          id: ctx.value.id,
          x_mitre_domains: x_mitre_domains,
          x_mitre_log_sources: x_mitre_log_sources,
        },
      });
    }
  });

export type Technique = z.infer<typeof techniqueSchema>;
=======
  .strict();

// Apply the refinements for techniques
export const techniqueSchema = extensibleTechniqueSchema.superRefine((schema, ctx) => {
  // Validates that the first external reference is a valid ATT&CK ID
  createAttackIdInExternalReferencesRefinement()(schema, ctx);
  // Validates that the technique only contains properties permissible by the target tactic in Enterprise
  createEnterpriseOnlyPropertiesRefinement()(schema, ctx);
  // Validates that the technique only contains properties permissible in Mobile (if the technique belongs to Mobile)
  createMobileOnlyPropertiesRefinement()(schema, ctx);
});

export type Technique = z.infer<typeof extensibleTechniqueSchema>;
>>>>>>> 03d75aef
<|MERGE_RESOLUTION|>--- conflicted
+++ resolved
@@ -1,17 +1,8 @@
-<<<<<<< HEAD
 import { z } from 'zod/v4';
-import {
-  attackBaseObjectSchema,
-  descriptionSchema,
-  xMitrePlatformsSchema,
-  attackDomainSchema,
-=======
-import { z } from 'zod';
 import {
   attackBaseDomainObjectSchema,
   descriptionSchema,
   xMitrePlatformsSchema,
->>>>>>> 03d75aef
   createStixIdValidator,
   createStixTypeValidator,
   xMitreModifiedByRefSchema,
@@ -20,14 +11,11 @@
   killChainPhaseSchema,
   createAttackExternalReferencesSchema,
 } from '../common/index.js';
-<<<<<<< HEAD
-=======
 import {
   createAttackIdInExternalReferencesRefinement,
   createEnterpriseOnlyPropertiesRefinement,
   createMobileOnlyPropertiesRefinement,
 } from '@/refinements/index.js';
->>>>>>> 03d75aef
 
 /////////////////////////////////////
 //
@@ -337,16 +325,11 @@
 export const extensibleTechniqueSchema = attackBaseDomainObjectSchema
   .extend({
     id: createStixIdValidator('attack-pattern'),
-<<<<<<< HEAD
-
-    type: createStixTypeValidator('attack-pattern'),
-=======
 
     type: createStixTypeValidator('attack-pattern'),
 
     // Optional in STIX but required in ATT&CK
     external_references: createAttackExternalReferencesSchema('attack-pattern'),
->>>>>>> 03d75aef
 
     kill_chain_phases: z.array(killChainPhaseSchema).optional(),
 
@@ -382,156 +365,6 @@
 
     x_mitre_modified_by_ref: xMitreModifiedByRefSchema.optional(),
   })
-<<<<<<< HEAD
-  .required({
-    external_references: true, // Optional in STIX but required in ATT&CK
-  })
-  .check((ctx) => {
-    // Destructure relevant properties from the schema
-    const {
-      external_references,
-      kill_chain_phases,
-      x_mitre_domains,
-      x_mitre_permissions_required,
-      x_mitre_effective_permissions,
-      x_mitre_system_requirements,
-      x_mitre_defense_bypassed,
-      x_mitre_remote_support,
-      x_mitre_impact_type,
-      x_mitre_is_subtechnique,
-      x_mitre_tactic_type,
-      x_mitre_log_sources,
-    } = ctx.value;
-
-    // Helper variables for domain checks
-    const inEnterpriseDomain = x_mitre_domains.includes(
-      attackDomainSchema.enum['enterprise-attack'],
-    );
-    const inMobileDomain = x_mitre_domains.includes(attackDomainSchema.enum['mobile-attack']);
-
-    //==============================================================================
-    // Validate external references
-    //==============================================================================
-
-    // Verify that first external reference is an ATT&CK ID
-    const attackIdEntry = external_references[0];
-    if (!attackIdEntry.external_id) {
-      ctx.issues.push({
-        code: 'custom',
-        message: 'ATT&CK ID must be defined in the first external_references entry.',
-        path: ['external_references', 0, 'external_id'],
-        input: external_references[0],
-      });
-    } else {
-      // Check if the ATT&CK ID format is correct based on whether it's a sub-technique
-      const idRegex = x_mitre_is_subtechnique ? /^T\d{4}\.\d{3}$/ : /^T\d{4}$/;
-      if (!idRegex.test(attackIdEntry.external_id)) {
-        ctx.issues.push({
-          code: 'custom',
-          message: `The first external_reference must match the ATT&CK ID format ${x_mitre_is_subtechnique ? 'T####.###' : 'T####'}.`,
-          path: ['external_references', 0, 'external_id'],
-          input: external_references[0],
-        });
-      }
-    }
-
-    //==============================================================================
-    // Validate Enterprise-only properties
-    //==============================================================================
-
-    // Extract tactics from kill_chain_phases
-    const tactics = kill_chain_phases?.map((tactic) => tactic.phase_name) || [];
-
-    /**
-     * Validates that the specified property is only valid if the
-     * technique is associated with the specified tactic and belongs to the enterprise
-     * domain.
-     *
-     * @param fieldName The property key that will be evaluated
-     * @param value The property value that will be evaluated
-     * @param requiredTactic The name of the tactic required for the property to be valid
-     */
-    function validateEnterpriseOnlyField(
-      fieldName: string,
-      value: boolean | string[] | undefined,
-      requiredTactic: string | null = null,
-    ) {
-      if (value !== undefined) {
-        if (!inEnterpriseDomain) {
-          ctx.issues.push({
-            code: 'custom',
-            message: `${fieldName} is only supported in the 'enterprise-attack' domain.`,
-            path: [fieldName],
-            input: value,
-          });
-        } else if (
-          requiredTactic &&
-          kill_chain_phases !== undefined &&
-          !tactics.includes(requiredTactic)
-        ) {
-          ctx.issues.push({
-            code: 'custom',
-            message: `${fieldName} is only supported in the ${requiredTactic} tactic.`,
-            path: [fieldName],
-            input: value,
-          });
-        }
-      }
-    }
-
-    // Validate enterprise-only fields
-    validateEnterpriseOnlyField('x_mitre_system_requirements', x_mitre_system_requirements);
-    validateEnterpriseOnlyField(
-      'x_mitre_permissions_required',
-      x_mitre_permissions_required,
-      'privilege-escalation',
-    );
-    validateEnterpriseOnlyField(
-      'x_mitre_effective_permissions',
-      x_mitre_effective_permissions,
-      'privilege-escalation',
-    );
-    validateEnterpriseOnlyField(
-      'x_mitre_defense_bypassed',
-      x_mitre_defense_bypassed,
-      'defense-evasion',
-    );
-    validateEnterpriseOnlyField('x_mitre_remote_support', x_mitre_remote_support, 'execution');
-    validateEnterpriseOnlyField('x_mitre_impact_type', x_mitre_impact_type, 'impact');
-
-    //==============================================================================
-    // Validate Mobile-only properties
-    //==============================================================================
-
-    if (x_mitre_tactic_type?.length && !inMobileDomain) {
-      ctx.issues.push({
-        code: 'custom',
-        message: "x_mitre_tactic_type is only supported in the 'mobile-attack' domain.",
-        path: ['x_mitre_tactic_type'],
-        input: {
-          id: ctx.value.id,
-          x_mitre_domains: ctx.value.x_mitre_domains,
-          x_mitre_tactic_type: x_mitre_tactic_type,
-        },
-      });
-    }
-
-    if (x_mitre_log_sources && inMobileDomain) {
-      ctx.issues.push({
-        code: 'custom',
-        message: "x_mitre_log_sources is not supported in the 'mobile-attack' domain.",
-        path: ['x_mitre_log_sources'],
-        input: {
-          id: ctx.value.id,
-          x_mitre_domains: x_mitre_domains,
-          x_mitre_log_sources: x_mitre_log_sources,
-        },
-      });
-    }
-  });
-
-export type Technique = z.infer<typeof techniqueSchema>;
-=======
   .strict();
 
 // Apply the refinements for techniques
@@ -544,5 +377,4 @@
   createMobileOnlyPropertiesRefinement()(schema, ctx);
 });
 
-export type Technique = z.infer<typeof extensibleTechniqueSchema>;
->>>>>>> 03d75aef
+export type Technique = z.infer<typeof extensibleTechniqueSchema>;