--- conflicted
+++ resolved
@@ -1,10 +1,6 @@
-import { z } from 'zod';
+import { z } from 'zod/v4';
 import {
-<<<<<<< HEAD
-  attackBaseObjectSchema,
-=======
   attackBaseDomainObjectSchema,
->>>>>>> 03d75aef
   createStixIdValidator,
   createStixTypeValidator,
   descriptionSchema,
