import { z } from 'zod/v4';
import { attackBaseDomainObjectSchema } from '../common/index.js';
import {
  createStixIdValidator,
  createStixTypeValidator,
  descriptionSchema,
  nonEmptyRequiredString,
  objectMarkingRefsSchema,
  stixCreatedByRefSchema,
  xMitreDomainsSchema,
  xMitreModifiedByRefSchema,
} from '../common/property-schemas/index.js';

//==============================================================================
//
// MITRE Data Source Ref
// (x_mitre_data_source_ref)
//
//==============================================================================

export const xMitreDataSourceRefSchema = createStixIdValidator('x-mitre-data-source').meta({
  description:
    '**DEPRECATED in v3.3.0. Will be removed in v4.0.0.** STIX ID of the data source this component is a part of.',
});

export type XMitreDataSourceRef = z.infer<typeof xMitreDataSourceRefSchema>;

//==============================================================================
//
// Log Sources
// (x_mitre_log_sources)
//
//==============================================================================

export const xMitreLogSourcesSchema = z
  .array(
    z
      .object({
<<<<<<< HEAD
        name: z.string().nonempty().meta({
          description: 'Log source identifier (e.g., "sysmon", "auditd")',
        }),
        channel: z.string().nonempty().meta({
          description: 'Specific log channel or event type (e.g., "1" for Sysmon Process Creation)',
        }),
=======
        name: nonEmptyRequiredString,
        channel: nonEmptyRequiredString,
>>>>>>> 5b77f7f5
      })
      .strict(),
  )
  .min(1)
  .refine(
    // Reject duplicate (name, channel) pairs
    // Allow same name with different channels
    // Allow same channel with different names
    (permutations) => {
      const seen = new Set<string>();

      for (const perm of permutations) {
        const key = `${perm.name}|${perm.channel}`;
        if (seen.has(key)) {
          return false;
        }
        seen.add(key);
      }

      return true;
    },
    {
      message: 'Duplicate log source found: each (name, channel) pair must be unique',
      path: ['x_mitre_log_sources'],
    },
  )
  .meta({
    description: `
      The \`log_source\` object defines platform-specific collection configurations embedded within data components:

      **Uniqueness constraints:**

      - Each \`(name, channel)\` tuple must be unique within a data component's \`x_mitre_log_sources\` array
      - Log sources are scoped to their containing data component

      **Example:** A data component for 'Process Creation' might contain log sources for:

      - Windows: (name: "sysmon", channel: "1")
      - Linux: (name: "auditd", channel: "SYSCALL")
      - macOS: (name: "unified_logs", channel: "process")
    `.trim(),
  });

export type XMitreLogSources = z.infer<typeof xMitreLogSourcesSchema>;

//==============================================================================
//
// MITRE Data Component
//
//==============================================================================

export const dataComponentSchema = attackBaseDomainObjectSchema
  .extend({
    id: createStixIdValidator('x-mitre-data-component'),

    type: createStixTypeValidator('x-mitre-data-component'),

    description: descriptionSchema,

    // Optional in STIX but required in ATT&CK
    created_by_ref: stixCreatedByRefSchema,

    // Optional in STIX but required in ATT&CK
    object_marking_refs: objectMarkingRefsSchema,

    x_mitre_domains: xMitreDomainsSchema,

    x_mitre_modified_by_ref: xMitreModifiedByRefSchema,

    x_mitre_data_source_ref: xMitreDataSourceRefSchema.optional(), // TODO remove in attack spec 4.0.0 / adm release 5.x

    // TODO change to required in spec release 4.x
    x_mitre_log_sources: xMitreLogSourcesSchema.optional(),
  })
  .strict()
  .meta({
    description: `
Data components represent specific types of information within a data source that can be used for detection.
They are defined as \`x-mitre-data-component\` objects extending the generic
[STIX Domain Object pattern](https://docs.oasis-open.org/cti/stix/v2.0/csprd01/part2-stix-objects/stix-v2.0-csprd01-part2-stix-objects.html#_Toc476230920).
    `.trim(),
  });

export type DataComponent = z.infer<typeof dataComponentSchema>;<|MERGE_RESOLUTION|>--- conflicted
+++ resolved
@@ -36,17 +36,12 @@
   .array(
     z
       .object({
-<<<<<<< HEAD
-        name: z.string().nonempty().meta({
+        name: nonEmptyRequiredString.meta({
           description: 'Log source identifier (e.g., "sysmon", "auditd")',
         }),
-        channel: z.string().nonempty().meta({
+        channel: nonEmptyRequiredString.meta({
           description: 'Specific log channel or event type (e.g., "1" for Sysmon Process Creation)',
         }),
-=======
-        name: nonEmptyRequiredString,
-        channel: nonEmptyRequiredString,
->>>>>>> 5b77f7f5
       })
       .strict(),
   )
