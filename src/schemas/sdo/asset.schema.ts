--- conflicted
+++ resolved
@@ -7,11 +7,7 @@
   createStixIdValidator,
   xMitreContributorsSchema,
   xMitreModifiedByRefSchema,
-<<<<<<< HEAD
-=======
-  objectMarkingRefsSchema,
   createAttackExternalReferencesSchema,
->>>>>>> 03d75aef
   createStixTypeValidator,
 } from '../common/index.js';
 
@@ -90,15 +86,9 @@
 
     description: descriptionSchema.optional(),
 
-<<<<<<< HEAD
-=======
     // Optional in STIX but required in ATT&CK
     external_references: createAttackExternalReferencesSchema('x-mitre-asset'),
 
-    // Optional in STIX but required in ATT&CK
-    object_marking_refs: objectMarkingRefsSchema,
-
->>>>>>> 03d75aef
     x_mitre_platforms: xMitrePlatformsSchema.optional(),
 
     x_mitre_domains: xMitreDomainsSchema,
@@ -111,54 +101,13 @@
 
     x_mitre_modified_by_ref: xMitreModifiedByRefSchema.optional(),
   })
-<<<<<<< HEAD
   .required({
-    external_references: true,
-    object_marking_refs: true,
-    created_by_ref: true,
+    object_marking_refs: true, // Optional in STIX but required in ATT&CK
+    created_by_ref: true, // Optional in STIX but required in ATT&CK
   })
-  .strict()
-  // validate common fields
-  .check((ctx) => {
-    const { external_references } = ctx.value;
-
-    // ATT&CK ID format validation
-    if (!external_references?.length) {
-      ctx.issues.push({
-        code: 'custom',
-        message: 'At least one external_reference must be specified',
-        path: ['external_references'],
-        input: external_references,
-      });
-    } else {
-      const attackIdEntry = external_references[0];
-      if (!attackIdEntry.external_id) {
-        ctx.issues.push({
-          code: 'custom',
-          message: 'ATT&CK ID must be defined in the first external_references entry',
-          path: ['external_references', 0, 'external_id'],
-          input: external_references[0],
-        });
-      } else {
-        const idRegex = /^A\d{4}$/;
-        if (!idRegex.test(attackIdEntry.external_id)) {
-          ctx.issues.push({
-            code: 'custom',
-            message: 'The first external_reference must match the ATT&CK ID format A####',
-            path: ['external_references', 0, 'external_id'],
-            input: external_references[0],
-          });
-        }
-      }
-    }
-  });
-
-export type Asset = z.infer<typeof assetSchema>;
-=======
   .strict();
 
 // No refinements currently exist on assets, so just export an alias
 export const assetSchema = extensibleAssetSchema;
 
-export type Asset = z.infer<typeof extensibleAssetSchema>;
->>>>>>> 03d75aef
+export type Asset = z.infer<typeof extensibleAssetSchema>;