import { z } from 'zod/v4';
import { attackBaseDomainObjectSchema } from '../common/index.js';
import {
  createAttackExternalReferencesSchema,
  createStixIdValidator,
  createStixTypeValidator,
  descriptionSchema,
  nameSchema,
  xMitreContributorsSchema,
  xMitreDomainsSchema,
  xMitreModifiedByRefSchema,
  xMitrePlatformsSchema,
} from '../common/property-schemas/index.js';

//==============================================================================
//
// MITRE Asset Sectors
// (x_mitre_sectors)
//
//==============================================================================

const supportedAssetSectors = [
  'Electric',
  'Water and Wastewater',
  'Manufacturing',
  'Rail',
  'Maritime',
  'General',
] as const;

export const xMitreSectorsSchema = z
  .array(
    z.enum(supportedAssetSectors, {
      error: () => `Sector must be one of: ${supportedAssetSectors.join(', ')}`,
    }),
    {
      error: (issue) =>
        issue.code === 'invalid_type'
          ? 'related_asset_sectors must be an array'
          : 'Invalid asset sectors array',
    },
  )
  .min(1)
  .meta({
    description: 'List of industry sector(s) where this asset is commonly observed.',
  });

export type XMitreSectors = z.infer<typeof xMitreSectorsSchema>;

//==============================================================================
//
// MITRE Related Assets
// (x_mitre_related_assets)
//
//==============================================================================

<<<<<<< HEAD
export const relatedAssetSchema = z
  .object({
    name: z
      .string({
        error: (issue) =>
          issue.input === undefined
            ? 'Related asset name is required'
            : 'Related asset name must be a string',
      })
      .meta({
        description: 'Sector-specific name or alias for the related asset',
      }),

    related_asset_sectors: xMitreSectorsSchema.optional(),
    description: z
      .string()
      .meta({
        description: 'How the related asset connects to the primary asset definition',
      })
      .optional(),
  })
  .meta({
    description: 'The `related_asset` object provides sector-specific asset variations and aliases',
  });

export const relatedAssetsSchema = z.array(relatedAssetSchema).meta({
  description: `
Related assets describe sector specific device names or aliases that may be commonly associated with the primary asset page name or functional description.
    `.trim(),
=======
export const relatedAssetSchema = z.object({
  name: nameSchema,
  related_asset_sectors: xMitreSectorsSchema.optional(),
  description: descriptionSchema.optional(),
});

export const relatedAssetsSchema = z.array(relatedAssetSchema).min(1).meta({
  description:
    'Related assets describe sector specific device names or alias that may be commonly associated with the primary asset page name or functional description. Related asset objects include a description of how the related asset is associated with the page definition',
>>>>>>> 5b77f7f5
});

export type RelatedAsset = z.infer<typeof relatedAssetSchema>;
export type RelatedAssets = z.infer<typeof relatedAssetsSchema>;

//==============================================================================
//
// MITRE Asset
//
//==============================================================================

export const assetSchema = attackBaseDomainObjectSchema
  .extend({
    id: createStixIdValidator('x-mitre-asset'),

    type: createStixTypeValidator('x-mitre-asset'),

    description: descriptionSchema.optional(),

    // Optional in STIX but required in ATT&CK
    external_references: createAttackExternalReferencesSchema('x-mitre-asset'),

    x_mitre_platforms: xMitrePlatformsSchema.optional(),

    x_mitre_domains: xMitreDomainsSchema,

    x_mitre_contributors: xMitreContributorsSchema.optional(),

    x_mitre_sectors: xMitreSectorsSchema.optional(),

    x_mitre_related_assets: relatedAssetsSchema.optional(),

    x_mitre_modified_by_ref: xMitreModifiedByRefSchema.optional(),
  })
  .required({
    object_marking_refs: true, // Optional in STIX but required in ATT&CK
    created_by_ref: true, // Optional in STIX but required in ATT&CK
  })
  .strict()
  .meta({
    description: `
Assets represent systems, devices, or technologies that adversaries may target within organizational environments.
They are defined as \`x-mitre-asset\` objects extending the generic
[STIX Domain Object pattern](https://docs.oasis-open.org/cti/stix/v2.0/csprd01/part2-stix-objects/stix-v2.0-csprd01-part2-stix-objects.html#_Toc476230920).
    `.trim(),
  });

export type Asset = z.infer<typeof assetSchema>;<|MERGE_RESOLUTION|>--- conflicted
+++ resolved
@@ -54,47 +54,27 @@
 //
 //==============================================================================
 
-<<<<<<< HEAD
 export const relatedAssetSchema = z
   .object({
-    name: z
-      .string({
-        error: (issue) =>
-          issue.input === undefined
-            ? 'Related asset name is required'
-            : 'Related asset name must be a string',
-      })
+    name: nameSchema
       .meta({
         description: 'Sector-specific name or alias for the related asset',
       }),
 
     related_asset_sectors: xMitreSectorsSchema.optional(),
-    description: z
-      .string()
+    description: descriptionSchema
+      .optional()
       .meta({
         description: 'How the related asset connects to the primary asset definition',
-      })
-      .optional(),
+      }),
   })
   .meta({
     description: 'The `related_asset` object provides sector-specific asset variations and aliases',
   });
 
-export const relatedAssetsSchema = z.array(relatedAssetSchema).meta({
-  description: `
-Related assets describe sector specific device names or aliases that may be commonly associated with the primary asset page name or functional description.
-    `.trim(),
-=======
-export const relatedAssetSchema = z.object({
-  name: nameSchema,
-  related_asset_sectors: xMitreSectorsSchema.optional(),
-  description: descriptionSchema.optional(),
-});
-
 export const relatedAssetsSchema = z.array(relatedAssetSchema).min(1).meta({
   description:
     'Related assets describe sector specific device names or alias that may be commonly associated with the primary asset page name or functional description. Related asset objects include a description of how the related asset is associated with the page definition',
->>>>>>> 5b77f7f5
 });
 
 export type RelatedAsset = z.infer<typeof relatedAssetSchema>;
