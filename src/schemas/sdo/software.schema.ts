--- conflicted
+++ resolved
@@ -1,10 +1,5 @@
-<<<<<<< HEAD
 import { z } from 'zod/v4';
-import { attackBaseObjectSchema } from '../common/attack-base-object.js';
-=======
-import { z } from 'zod';
 import { attackBaseDomainObjectSchema } from '../common/attack-base-object.js';
->>>>>>> 03d75aef
 import {
   descriptionSchema,
   xMitrePlatformsSchema,
@@ -23,11 +18,7 @@
 //
 /////////////////////////////////////
 
-<<<<<<< HEAD
-export const softwareSchema = attackBaseObjectSchema.extend({
-=======
 export const extensibleSoftwareSchema = attackBaseDomainObjectSchema.extend({
->>>>>>> 03d75aef
   type: createMultiStixTypeValidator(['malware', 'tool']),
 
   created_by_ref: stixCreatedByRefSchema.meta({
