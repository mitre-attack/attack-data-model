<<<<<<< HEAD
import { z } from 'zod/v4';
import { attackBaseObjectSchema } from '../common/attack-base-object.js';
import { createStixTypeValidator } from '../common/stix-type.js';
import {
  createStixIdValidator,
=======
import { z } from 'zod';
import { attackBaseDomainObjectSchema } from '../common/attack-base-object.js';
import { createStixTypeValidator } from '../common/stix-type.js';
import {
  createAttackExternalReferencesSchema,
  createOldMitreAttackIdSchema,
  createStixIdValidator,
  objectMarkingRefsSchema,
  stixCreatedByRefSchema,
  xMitreContributorsSchema,
>>>>>>> 03d75aef
  xMitreDomainsSchema,
  xMitreModifiedByRefSchema,
} from '../common/index.js';

/////////////////////////////////////
//
// Mitigation (Course of Action) Schema
//
/////////////////////////////////////

export const extensibleMitigationSchema = attackBaseDomainObjectSchema
  .extend({
    id: createStixIdValidator('course-of-action'),

    type: createStixTypeValidator('course-of-action'),

<<<<<<< HEAD
    description: z.string().meta({
      description: 'A description that provides more details and context about the Mitigation.',
    }),
=======
    // Optional in STIX but required in ATT&CK
    created_by_ref: stixCreatedByRefSchema,

    description: z
      .string()
      .describe('A description that provides more details and context about the Mitigation.'),

    // Optional in STIX but required in ATT&CK
    external_references: createAttackExternalReferencesSchema('course-of-action'),

    // Optional in STIX but required in ATT&CK
    object_marking_refs: objectMarkingRefsSchema,
>>>>>>> 03d75aef

    x_mitre_domains: xMitreDomainsSchema,

    x_mitre_modified_by_ref: xMitreModifiedByRefSchema,

    x_mitre_contributors: xMitreContributorsSchema.min(1).optional(),

    x_mitre_old_attack_id: createOldMitreAttackIdSchema('course-of-action').optional(),
  })
<<<<<<< HEAD
  .required({
    created_by_ref: true, // Optional in STIX but required in ATT&CK
    object_marking_refs: true, // Optional in STIX but required in ATT&CK
    external_references: true, // Optional in STIX but required in ATT&CK
  })
  .strict()
  .check((ctx) => {
    //==============================================================================
    // Validate x_mitre_old_attack_id
    //==============================================================================
    const idRegex = /^MOB-M\d{4}$/;
    const oldAttackId = ctx.value.x_mitre_old_attack_id;
    if (typeof oldAttackId === 'string' && !idRegex.test(oldAttackId)) {
      ctx.issues.push({
        code: 'custom',
        message: `x_mitre_old_attack_id for mitigation need to be in the format MOB-M####}.`,
        path: ['x_mitre_old_attack_id'],
        input: oldAttackId,
      });
    }
  });

// Define the type for SchemaName
export type Mitigation = z.infer<typeof mitigationSchema>;
=======
  .strict();

// Alias unless/until mitigations require at least one refinement
export const mitigationSchema = extensibleMitigationSchema;

// Define the type for Mitigation
export type Mitigation = z.infer<typeof extensibleMitigationSchema>;
>>>>>>> 03d75aef
<|MERGE_RESOLUTION|>--- conflicted
+++ resolved
@@ -1,11 +1,4 @@
-<<<<<<< HEAD
 import { z } from 'zod/v4';
-import { attackBaseObjectSchema } from '../common/attack-base-object.js';
-import { createStixTypeValidator } from '../common/stix-type.js';
-import {
-  createStixIdValidator,
-=======
-import { z } from 'zod';
 import { attackBaseDomainObjectSchema } from '../common/attack-base-object.js';
 import { createStixTypeValidator } from '../common/stix-type.js';
 import {
@@ -15,7 +8,6 @@
   objectMarkingRefsSchema,
   stixCreatedByRefSchema,
   xMitreContributorsSchema,
->>>>>>> 03d75aef
   xMitreDomainsSchema,
   xMitreModifiedByRefSchema,
 } from '../common/index.js';
@@ -32,24 +24,18 @@
 
     type: createStixTypeValidator('course-of-action'),
 
-<<<<<<< HEAD
     description: z.string().meta({
       description: 'A description that provides more details and context about the Mitigation.',
     }),
-=======
+
     // Optional in STIX but required in ATT&CK
     created_by_ref: stixCreatedByRefSchema,
-
-    description: z
-      .string()
-      .describe('A description that provides more details and context about the Mitigation.'),
 
     // Optional in STIX but required in ATT&CK
     external_references: createAttackExternalReferencesSchema('course-of-action'),
 
     // Optional in STIX but required in ATT&CK
     object_marking_refs: objectMarkingRefsSchema,
->>>>>>> 03d75aef
 
     x_mitre_domains: xMitreDomainsSchema,
 
@@ -59,37 +45,10 @@
 
     x_mitre_old_attack_id: createOldMitreAttackIdSchema('course-of-action').optional(),
   })
-<<<<<<< HEAD
-  .required({
-    created_by_ref: true, // Optional in STIX but required in ATT&CK
-    object_marking_refs: true, // Optional in STIX but required in ATT&CK
-    external_references: true, // Optional in STIX but required in ATT&CK
-  })
-  .strict()
-  .check((ctx) => {
-    //==============================================================================
-    // Validate x_mitre_old_attack_id
-    //==============================================================================
-    const idRegex = /^MOB-M\d{4}$/;
-    const oldAttackId = ctx.value.x_mitre_old_attack_id;
-    if (typeof oldAttackId === 'string' && !idRegex.test(oldAttackId)) {
-      ctx.issues.push({
-        code: 'custom',
-        message: `x_mitre_old_attack_id for mitigation need to be in the format MOB-M####}.`,
-        path: ['x_mitre_old_attack_id'],
-        input: oldAttackId,
-      });
-    }
-  });
-
-// Define the type for SchemaName
-export type Mitigation = z.infer<typeof mitigationSchema>;
-=======
   .strict();
 
 // Alias unless/until mitigations require at least one refinement
 export const mitigationSchema = extensibleMitigationSchema;
 
 // Define the type for Mitigation
-export type Mitigation = z.infer<typeof extensibleMitigationSchema>;
->>>>>>> 03d75aef
+export type Mitigation = z.infer<typeof extensibleMitigationSchema>;