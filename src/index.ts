--- conflicted
+++ resolved
@@ -1,13 +1,6 @@
-<<<<<<< HEAD
+export { ATTACK_SPEC_VERSION } from '@/attack-spec-version.js';
+export * from '@/schemas/index.js';
 export * from '@/api/index.js';
 export * from '@/main.js';
 export * from '@/schemas/index.js';
-export * from '@/schemas/refinements/index.js';
-=======
-export { ATTACK_SPEC_VERSION } from '@/attack-spec-version.js';
-export * from '@/classes/index.js';
-export * from '@/data-sources/index.js';
-export * from '@/main.js';
-export * from '@/refinements/index.js';
-export * from '@/schemas/index.js';
->>>>>>> 5b77f7f5
+export * from '@/schemas/refinements/index.js';