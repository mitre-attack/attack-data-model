<<<<<<< HEAD
export * from './classes/index.js';
export * from './data-sources/index.js';
export * from './schemas/index.js';
export * from './main.js';
=======
export * from '@/classes/index.js';
export * from '@/data-sources/index.js';
export * from '@/schemas/index.js';
export * from '@/refinements/index.js';
export * from '@/main.js';
>>>>>>> 03d75aef
<|MERGE_RESOLUTION|>--- conflicted
+++ resolved
@@ -1,12 +1,5 @@
-<<<<<<< HEAD
-export * from './classes/index.js';
-export * from './data-sources/index.js';
-export * from './schemas/index.js';
-export * from './main.js';
-=======
 export * from '@/classes/index.js';
 export * from '@/data-sources/index.js';
 export * from '@/schemas/index.js';
 export * from '@/refinements/index.js';
-export * from '@/main.js';
->>>>>>> 03d75aef
+export * from '@/main.js';