import { z } from "zod";
import { AttackCoreSDOSchema } from "../common/core-attack-sdo.schema";
import { StixTypeSchema, StixTimestampSchema, MitreContributorsSchema, StixCreatedByRefSchema, StixIdentifierSchema, ExternalReferenceSchema, AttackDomains, ObjectMarkingRefsSchema, DescriptionSchema } from "../common";

import '../../errors';

// ATT&CK Campaign Schema
export const AttackCampaignSchema = AttackCoreSDOSchema.extend({
    type: z.literal(StixTypeSchema.enum.campaign, {
        message: `'type' property must be equal to ${StixTypeSchema.enum.campaign}`
    }),

    description: DescriptionSchema
        .describe("A description that provides more details and context about the Campaign."),

    created_by_ref: StixCreatedByRefSchema
        .describe("The ID of the Source object that describes who created this object.")
        .optional(),

    x_mitre_domains: z
        .array(AttackDomains)
        .describe("The technology domains to which the ATT&CK object belongs."),

    x_mitre_modified_by_ref: StixIdentifierSchema
        .describe("The STIX ID of an identity object. Used to track the identity of the individual or organization which created the current version of the object. Previous versions of the object may have been created by other individuals or organizations."),

    x_mitre_contributors: MitreContributorsSchema
        .optional(),

    x_mitre_deprecated: z
        .boolean({
            invalid_type_error: "x_mitre_deprecated must be a boolean."
        })
        .describe("Indicates whether the object has been deprecated.")
        .optional(),

    aliases: z
        .array(z.string())
        .default([])
<<<<<<< HEAD
        .describe("Alternative names used to identify this campaign. The first alias must match the object's name."),
=======
        .describe("Alternative names used to identify this Campaign."),
>>>>>>> b8760a5e

    first_seen: StixTimestampSchema
        .describe("The time that this Campaign was first seen."),

    last_seen: StixTimestampSchema
        .describe("The time that this Campaign was last seen."),

    x_mitre_first_seen_citation: z.string()
        .min(1)
        .describe("The citation for the first_seen property."),

    x_mitre_last_seen_citation: z.string()
        .min(1)
        .describe("The citation for the last_seen property."),
})
<<<<<<< HEAD
    .refine(schema => {
        // The object's name MUST be listed as the first alias in the aliases field
        if (schema.aliases && schema.aliases.length > 0) {
            return schema.aliases[0] === schema.name;
        }
        return true;
    }, {
        message: "The first alias must match the object's name",
        path: ['aliases']
});
=======
.required({
    first_seen: true,
    last_seen: true,
    x_mitre_first_seen_citation: true,
    x_mitre_last_seen_citation: true,
})
.superRefine(({external_references}, ctx) => {
    // ATT&CK ID format
    if (!external_references?.length) {
        ctx.addIssue({
            code: z.ZodIssueCode.custom,
            message: "At least one external_reference must be specified."
        });
    } else {
        let attackIdEntry = external_references[0];
        if (!attackIdEntry.external_id) {
            ctx.addIssue({
                code: z.ZodIssueCode.custom,
                message: "ATT&CK ID must be defined in the first external_reference entry.",
            });
        } else {
            let idRegex = /C\d{4}$/;
            if (!idRegex.test(attackIdEntry.external_id)) {
                ctx.addIssue({
                    code: z.ZodIssueCode.custom,
                    message: `The first external_reference must match the ATT&CK ID format "C####"}.`
                });
            }
        }
    }
})
>>>>>>> b8760a5e

// Define the type for AttackCampaign
export type AttackCampaign = z.infer<typeof AttackCampaignSchema>;<|MERGE_RESOLUTION|>--- conflicted
+++ resolved
@@ -37,11 +37,7 @@
     aliases: z
         .array(z.string())
         .default([])
-<<<<<<< HEAD
         .describe("Alternative names used to identify this campaign. The first alias must match the object's name."),
-=======
-        .describe("Alternative names used to identify this Campaign."),
->>>>>>> b8760a5e
 
     first_seen: StixTimestampSchema
         .describe("The time that this Campaign was first seen."),
@@ -57,23 +53,21 @@
         .min(1)
         .describe("The citation for the last_seen property."),
 })
-<<<<<<< HEAD
-    .refine(schema => {
-        // The object's name MUST be listed as the first alias in the aliases field
-        if (schema.aliases && schema.aliases.length > 0) {
-            return schema.aliases[0] === schema.name;
-        }
-        return true;
-    }, {
-        message: "The first alias must match the object's name",
-        path: ['aliases']
-});
-=======
 .required({
     first_seen: true,
     last_seen: true,
     x_mitre_first_seen_citation: true,
     x_mitre_last_seen_citation: true,
+})
+.refine(schema => {
+    // The object's name MUST be listed as the first alias in the aliases field
+    if (schema.aliases && schema.aliases.length > 0) {
+        return schema.aliases[0] === schema.name;
+    }
+    return true;
+}, {
+    message: "The first alias must match the object's name",
+    path: ['aliases']
 })
 .superRefine(({external_references}, ctx) => {
     // ATT&CK ID format
@@ -100,7 +94,6 @@
         }
     }
 })
->>>>>>> b8760a5e
 
 // Define the type for AttackCampaign
 export type AttackCampaign = z.infer<typeof AttackCampaignSchema>;