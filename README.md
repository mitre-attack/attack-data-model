# MITRE ATT&CK® Data Model

**A TypeScript library for working with MITRE ATT&CK data using STIX 2.1**

The ATT&CK Data Model (ADM) provides a type-safe, object-oriented interface for working with MITRE ATT&CK datasets.
Built on STIX 2.1 compliance, it uses Zod schemas and TypeScript types to ensure data integrity while providing intuitive relationship navigation between ATT&CK objects.

## Key Features

- **Type-Safe**: Full TypeScript support with compile-time validation
- **STIX 2.1 Compliant**: Standards-compliant
- **Relationship Navigation**: Intuitive methods for exploring connections
- **Multiple Data Sources**: Official repository, local files, URLs, TAXII

<<<<<<< HEAD
## Quick Start
=======
## Features

- **Type-Safe Data Parsing**: ADM validates STIX 2.1 bundles using Zod schemas, ensuring data model compliance and type safety.
- **Easy Relationship Navigation**: Each object instance contains pointers to related objects, simplifying the process of navigating between techniques, tactics, and other ATT&CK elements.
- **Supports Multiple Data Sources**: Load ATT&CK datasets from different sources, including GitHub, local files, URLs, and TAXII 2.1 servers (more data sources in development).
- Parsing, validation, and serialization of ATT&CK data
- ES6 classes for object-oriented data manipulation

## Supported Data Sources

- **`attack`**: Load ATT&CK data from the official MITRE ATT&CK STIX 2.1 GitHub repository. This serves as the source of truth for MITRE ATT&CK content.
- **`file`**: Load ATT&CK data from a local JSON file containing a STIX 2.1 bundle.
- **`url`**: Load ATT&CK data from a URL endpoint serving STIX 2.1 content.
- **`taxii`**: (Coming soon) Load ATT&CK data from a TAXII 2.1 server.

## Installation

### Quick Start (Latest Version)

To install the latest version of the ADM from npm:
>>>>>>> eecef0bb

```bash
npm install @mitre-attack/attack-data-model
```

<<<<<<< HEAD
```typescript
import { registerDataSource, loadDataModel, DataSource } from '@mitre-attack/attack-data-model';
=======
### Choosing the Right Version

The ADM library version you need depends on which version of the ATT&CK dataset you're working with. The library follows its own versioning scheme (separate from ATT&CK releases) to support ongoing development while maintaining compatibility with specific ATT&CK data versions.

#### Version Compatibility Guide

| If you're working with...    | Install ADM version | Command                                              |
| ---------------------------- | ------------------- | ---------------------------------------------------- |
| ATT&CK v18.x (upcoming)      | 5.x (upcoming)      | `npm install @mitre-attack/attack-data-model@^5.0.0` |
| ATT&CK v15.x to v17.x        | 4.x (latest)        | `npm install @mitre-attack/attack-data-model@^4.0.0` |
| Older ATT&CK versions (<v15) | Not supported       | Consider upgrading your ATT&CK data                  |

#### How to Check Your ATT&CK Version

If you're unsure which version of ATT&CK data you have:

1. **From a STIX bundle file**: Look for the `x_mitre_attack_spec_version` field in the collection object
   ```json
   {
      "type": "x-mitre-collection",
      "id": "x-mitre-collection--1f5f1533-f617-4ca8-9ab4-6a02367fa019",
      "name": "Enterprise ATT&CK",
      "x_mitre_attack_spec_version": "3.2.0",
   }
   ```
1. **Check the compatibility matrix**: Check which spec version your STIX bundle or object is supported by in the [Compatibility Guide](./COMPATIBILITY.md)

### Installing Specific Versions

To install a specific version of the ADM:

```bash
# Install exact version
npm install @mitre-attack/attack-data-model@4.0.0

# Install latest patch within major version
npm install @mitre-attack/attack-data-model@^4.0.0

# Install latest minor/patch within major.minor version
npm install @mitre-attack/attack-data-model@~4.0.0
```

### Version Mismatch Warnings

The ADM will validate that your data matches the expected ATT&CK Specification version. If there's a mismatch, you may encounter:
- **Validation errors**: When the data structure doesn't match what the ADM expects
- **Missing properties**: When using older data with a newer ADM version
- **Unrecognized fields**: When using newer data with an older ADM version

### Recommended Approach

For most users, we recommend:
1. **Use the latest ADM version** (`npm install @mitre-attack/attack-data-model`)
2. **Load current ATT&CK data** directly from the official repository (the ADM can do this automatically)
3. **Keep both updated** regularly to access new techniques, updates, and features

Example of loading the latest ATT&CK data:
```javascript
import { registerDataSource, loadDataModel, DataSource } from '@mitre-attack/attack-data-model';

const dataSource = new DataSource({
    source: 'attack',
    domain: 'enterprise-attack',
    version: '17.1',
    parsingMode: 'strict'
});

const dataSource = await registerDataSource(dataSource);
const attackEnterpriseLatest = loadDataModel(dataSource);
```

For more details on version compatibility, see the [Compatibility Guide](./COMPATIBILITY.md).

## ATT&CK Specification

The ADM is built upon the [MITRE ATT&CK® Specification](./docs/SPEC.md), which formally defines the structure, properties, and relationships of ATT&CK objects. The ATT&CK Specification serves as the authoritative source for how ATT&CK data should be represented and interacted with.

The ADM provides a codified expression of the ATT&CK Specification using Zod schemas and TypeScript types. By implementing the specification in code, the ADM ensures that all data parsed and manipulated through the library adheres to the defined standards of the ATT&CK data model. This includes strict validation of object structures, types, and required properties, providing developers with confidence in the integrity and consistency of the data they work with.

While the ATT&CK Specification defines the data model itself, the ADM includes additional software engineering elements such as utility functions, classes, and methods to facilitate easier interaction with ATT&CK data. As such, the ADM is subject to its own development lifecycle and versioning, independent of the ATT&CK Specification.
>>>>>>> eecef0bb

const dataSource = new DataSource({
    source: 'attack',
    domain: 'enterprise-attack',
    version: '15.1'
});

const uuid = await registerDataSource(dataSource);
const attackDataModel = loadDataModel(uuid);

// Navigate relationships intuitively
const technique = attackDataModel.techniques[0];
const tactics = technique.getTactics();
const mitigations = technique.getMitigations();
```

## Documentation

For detailed API documentation and usage examples, please refer to the [documentation](https://mitre-attack.github.io/attack-data-model/)

- [Tutorials](https://mitre-attack.github.io/attack-data-model/tutorials/) - Learn by doing with step-by-step guides
- [How-to Guides](https://mitre-attack.github.io/attack-data-model/how-to-guides/) - Solve specific problems quickly
- [Reference](https://mitre-attack.github.io/attack-data-model/reference/) - Complete API and configuration documentation
- [Explanation](https://mitre-attack.github.io/attack-data-model/explanation/) - Understand design decisions and architecture

For additional context about the ATT&CK specification, please refer to the [ATT&CK Specification Guide](./docs/SPEC.md).

## Basic Usage

### Loading the ADM

Here's an example script that demonstrates how to use the ADM library to load ATT&CK data from the official MITRE ATT&CK GitHub repository:

```typescript
import { registerDataSource, loadDataModel, DataSource } from '@mitre-attack/attack-data-model';

(async () => {

    // Instantiating a DataSource object will validate that the data source is accessible and readable
    const dataSource = new DataSource({
        source: 'attack', // Built-in index to retrieve ATT&CK content from the official MITRE ATT&CK STIX 2.1 GitHub repository
        domain: 'enterprise-attack',
        version: '15.1', // Omitting 'version' will default to the latest version available in the repository
        parsingMode: 'relaxed' // 'strict' or 'relaxed' - 'relaxed' mode will attempt to parse and serialize data even if it contains errors or warnings
    });

    try {
        // Register the data source and retrieve the unique ID
        const uuid = await registerDataSource(dataSource);
        if (uuid) {
            // Load the dataset using the unique ID
            const attackEnterpriseLatest = loadDataModel(uuid);

            // Access ATT&CK objects by type using object properties
            const techniques = attackEnterpriseLatest.techniques;
            const tactics = attackEnterpriseLatest.tactics;

            const technique = techniques[0];

            // Type hinting is supported for all object properties
            if (technique.x_mitre_is_subtechnique) {

                // Access related objects with helpful getter methods
                console.log(technique.getParentTechnique());
            }
        }
    } catch (error) {
        console.error(error);
    }
})();
```

### Parsing and Validating a Tactic

```typescript
import { tacticSchema } from "@mitre-attack/attack-data-model";

const validTactic = {
  id: "x-mitre-tactic--4ca45d45-df4d-4613-8980-bac22d278fa5",
  type: "x-mitre-tactic",
  name: "Execution",
  description: "The adversary is trying to run malicious code.",
  x_mitre_shortname: "execution",
  // ... other required fields
};

try {
  const parsedTactic = tacticSchema.parse(validTactic);
  console.log("Tactic parsed successfully:", parsedTactic.name);
} catch (error) {
  console.error("Validation error:", error);
}
```

### Handling Invalid Data

```typescript
import { tacticSchema } from "@mitre-attack/attack-data-model";
import { z } from "zod";

const invalidTactic = {
  // Missing required fields
  id: "x-mitre-tactic--4ca45d45-df4d-4613-8980-bac22d278fa5",
  type: "x-mitre-tactic",
};

try {
  tacticSchema.parse(invalidTactic);
} catch (error) {
  if (error instanceof z.ZodError) {
    console.log("Validation errors:", error.errors);
  }
}
```

For more detailed examples, please refer to the [examples](./examples/README.md) folder in the repository.

## How It Works

1. **Data Registration**: Datasets are registered via `registerDataSource`. You specify the source of the data (e.g., `attack`, `file`, `url`, `taxii`) and provide any necessary options (such as `domain` and `version` for ATT&CK datasets). This function returns a unique identifier for the registered data source.
2. **Data Loading**: The `loadDataModel` function is used to load registered data models by their unique identifier.
3. **Parsing and Validation**: Once the data is loaded, it is parsed by Zod schemas, ensuring that the data conforms to the expected STIX 2.1 specification.
4. **Serialization**: Valid objects are converted into TypeScript class instances, allowing for type-safe interaction and relationship navigation.
5. **Relationship Mapping**: The library automatically processes all "relationship" objects in the dataset, creating links between techniques, tactics, groups, and other ATT&CK objects.

## Parsing Modes

- **Strict Mode**: Data must pass all validation checks to be ingested. If any objects are rejected, the registration is aborted.
- **Relaxed Mode**: Invalid objects are logged, but the library will ignore parsing errors and attempt to load the dataset anyway. Use with caution, as this may cause unexpected downstream usage errors.

## Compatibility Matrix

Our [Compatibility documentation](https://mitre-attack.github.io/attack-data-model/explanation/versioning-philosophy) tracks the compatibility between versions of the ATT&CK Data Model (ADM) TypeScript API (`@mitre-attack/attack-data-model`) and versions of the MITRE ATT&CK dataset (`mitre-attack/attack-stix-data`).

## Contributing

We welcome contributions! Please see our [CONTRIBUTING.md](./docs/CONTRIBUTING.md) file for details on how to contribute to this project.

## License

This project is licensed under the Apache 2.0 License.

## Notice

Copyright 2020-2025 The MITRE Corporation.

This project makes use of ATT&CK

[ATT&CK Terms of Use](https://attack.mitre.org/resources/terms-of-use/)<|MERGE_RESOLUTION|>--- conflicted
+++ resolved
@@ -6,16 +6,6 @@
 Built on STIX 2.1 compliance, it uses Zod schemas and TypeScript types to ensure data integrity while providing intuitive relationship navigation between ATT&CK objects.
 
 ## Key Features
-
-- **Type-Safe**: Full TypeScript support with compile-time validation
-- **STIX 2.1 Compliant**: Standards-compliant
-- **Relationship Navigation**: Intuitive methods for exploring connections
-- **Multiple Data Sources**: Official repository, local files, URLs, TAXII
-
-<<<<<<< HEAD
-## Quick Start
-=======
-## Features
 
 - **Type-Safe Data Parsing**: ADM validates STIX 2.1 bundles using Zod schemas, ensuring data model compliance and type safety.
 - **Easy Relationship Navigation**: Each object instance contains pointers to related objects, simplifying the process of navigating between techniques, tactics, and other ATT&CK elements.
@@ -35,16 +25,11 @@
 ### Quick Start (Latest Version)
 
 To install the latest version of the ADM from npm:
->>>>>>> eecef0bb
 
 ```bash
 npm install @mitre-attack/attack-data-model
 ```
 
-<<<<<<< HEAD
-```typescript
-import { registerDataSource, loadDataModel, DataSource } from '@mitre-attack/attack-data-model';
-=======
 ### Choosing the Right Version
 
 The ADM library version you need depends on which version of the ATT&CK dataset you're working with. The library follows its own versioning scheme (separate from ATT&CK releases) to support ongoing development while maintaining compatibility with specific ATT&CK data versions.
@@ -125,31 +110,16 @@
 The ADM provides a codified expression of the ATT&CK Specification using Zod schemas and TypeScript types. By implementing the specification in code, the ADM ensures that all data parsed and manipulated through the library adheres to the defined standards of the ATT&CK data model. This includes strict validation of object structures, types, and required properties, providing developers with confidence in the integrity and consistency of the data they work with.
 
 While the ATT&CK Specification defines the data model itself, the ADM includes additional software engineering elements such as utility functions, classes, and methods to facilitate easier interaction with ATT&CK data. As such, the ADM is subject to its own development lifecycle and versioning, independent of the ATT&CK Specification.
->>>>>>> eecef0bb
-
-const dataSource = new DataSource({
-    source: 'attack',
-    domain: 'enterprise-attack',
-    version: '15.1'
-});
-
-const uuid = await registerDataSource(dataSource);
-const attackDataModel = loadDataModel(uuid);
-
-// Navigate relationships intuitively
-const technique = attackDataModel.techniques[0];
-const tactics = technique.getTactics();
-const mitigations = technique.getMitigations();
-```
+
+The version of the ATT&CK Specification that the ADM is based on is indicated in the [ATTACK_SPEC_VERSION](./ATTACK_SPEC_VERSION) file located in the repository. This file contains a single line specifying the semantic version of the ATT&CK Specification that the current ADM release is pinned to.
+
+It's important to note that the ADM's versioning may not directly align with the versioning of the ATT&CK Specification. The ADM follows its own semantic versioning release cadence to accommodate ongoing software engineering changes, enhancements, and fixes that may occur more frequently than updates to the ATT&CK Specification itself.
+
+By maintaining separate versioning, the ADM can evolve as a software library while remaining aligned with the underlying ATT&CK data model defined by the specification. This approach ensures that developers have access to the latest features and improvements in the ADM without being constrained by the update schedule of the ATT&CK Specification.
 
 ## Documentation
 
-For detailed API documentation and usage examples, please refer to the [documentation](https://mitre-attack.github.io/attack-data-model/)
-
-- [Tutorials](https://mitre-attack.github.io/attack-data-model/tutorials/) - Learn by doing with step-by-step guides
-- [How-to Guides](https://mitre-attack.github.io/attack-data-model/how-to-guides/) - Solve specific problems quickly
-- [Reference](https://mitre-attack.github.io/attack-data-model/reference/) - Complete API and configuration documentation
-- [Explanation](https://mitre-attack.github.io/attack-data-model/explanation/) - Understand design decisions and architecture
+For detailed API documentation and usage examples, please refer to the [ATT&CK Data Model TypeScript API Documentation](docs/USAGE.md).
 
 For additional context about the ATT&CK specification, please refer to the [ATT&CK Specification Guide](./docs/SPEC.md).
 
